CREATE TABLE transactions (
  created_at                TIMESTAMP       NOT NULL,
  updated_at                TIMESTAMP       NOT NULL,
  deleted_at                TIMESTAMP,
  id                        UUID            NOT NULL,
  contract                  VARCHAR         NOT NULL,
  "from"                    VARCHAR         NOT NULL,
  sequence_id               UUID,
<<<<<<< HEAD
  payload_json              TEXT,
  payload_rlp               TEXT,
  
  pre_req_txs               TEXT,
  dispatch_node             TEXT,
  dispatch_address          TEXT,
  dispatch_tx_id            TEXT,
  dispatch_tx_payload       TEXT,
  confirmed_tx_hash         TEXT
=======
  payload_json              VARCHAR,
  payload_rlp               VARCHAR
>>>>>>> 15c8f9f4
);
<|MERGE_RESOLUTION|>--- conflicted
+++ resolved
@@ -6,9 +6,8 @@
   contract                  VARCHAR         NOT NULL,
   "from"                    VARCHAR         NOT NULL,
   sequence_id               UUID,
-<<<<<<< HEAD
-  payload_json              TEXT,
-  payload_rlp               TEXT,
+  payload_json              VARCHAR,
+  payload_rlp               VARCHAR
   
   pre_req_txs               TEXT,
   dispatch_node             TEXT,
@@ -16,8 +15,4 @@
   dispatch_tx_id            TEXT,
   dispatch_tx_payload       TEXT,
   confirmed_tx_hash         TEXT
-=======
-  payload_json              VARCHAR,
-  payload_rlp               VARCHAR
->>>>>>> 15c8f9f4
 );
