--- conflicted
+++ resolved
@@ -56,37 +56,23 @@
 type Engine interface {
 	HandleNewEvent(ctx context.Context, stageEvent *types.StageEvent)
 	HandleNewTx(ctx context.Context, tx *components.PrivateTransaction) (txID string, err error)
-<<<<<<< HEAD
-	GetTxStatus(ctx context.Context, txID string) (status types.TxStatus, err error)
-	Name() string
-	Init(components.PreInitComponentsAndManagers) (*components.ManagerInitResult, error)
-=======
 	GetTxStatus(ctx context.Context, domainAddress string, txID string) (status types.TxStatus, err error)
 	EngineName() string
-	Init(components.AllComponents) (*components.ManagerInitResult, error)
->>>>>>> 3c1faefa
+	Init(components.PreInitComponentsAndManagers) (*components.ManagerInitResult, error)
 	Start() error
 	Stop()
 	Subscribe(ctx context.Context, subscriber types.EventSubscriber)
 }
 
 type engine struct {
-<<<<<<< HEAD
-	ctx           context.Context
-	ctxCancel     func()
-	done          chan struct{}
-	orchestrators map[string]*orchestrator.Orchestrator
-	components    components.PreInitComponentsAndManagers
-=======
 	ctx             context.Context
 	ctxCancel       func()
 	done            chan struct{}
 	orchestrators   map[string]*orchestrator.Orchestrator
-	components      components.AllComponents
+	components      components.PreInitComponentsAndManagers
 	nodeID          uuid.UUID
 	subscribers     []types.EventSubscriber
 	subscribersLock sync.Mutex
->>>>>>> 3c1faefa
 }
 
 // Init implements Engine.
