// Copyright © 2024 Kaleido, Inc.
//
// SPDX-License-Identifier: Apache-2.0
//
// Licensed under the Apache License, Version 2.0 (the "License");
// you may not use this file except in compliance with the License.
// You may obtain a copy of the License at
//
//     http://www.apache.org/licenses/LICENSE-2.0
//
// Unless required by applicable law or agreed to in writing, software
// distributed under the License is distributed on an "AS IS" BASIS,
// WITHOUT WARRANTIES OR CONDITIONS OF ANY KIND, either express or implied.
// See the License for the specific language governing permissions and
// limitations under the License.

package statestore

import (
	"context"

	"github.com/hyperledger/firefly-common/pkg/i18n"
	"github.com/kaleido-io/paladin/kata/internal/filters"
	"github.com/kaleido-io/paladin/kata/internal/msgs"
	"github.com/kaleido-io/paladin/kata/pkg/types"
)

type SchemaType string

const (
	// ABI schema uses the same semantics as events for defining indexed fields (must be top-level)
	SchemaTypeABI SchemaType = "abi"
)

type labelType int

const (
	labelTypeInt64 labelType = iota
	labelTypeInt256
	labelTypeUint256
	labelTypeBytes
	labelTypeString
	labelTypeBool
)

type SchemaPersisted struct {
	ID         types.Bytes32   `json:"id"          gorm:"primaryKey"`
	CreatedAt  types.Timestamp `json:"created"     gorm:"autoCreateTime:nano"`
	DomainID   string          `json:"domain"`
	Type       SchemaType      `json:"type"`
	Signature  string          `json:"signature"`
	Definition types.RawJSON   `json:"definition"`
	Labels     []string        `json:"labels"      gorm:"type:text[]; serializer:json"`
}

type SchemaLabelInfo struct {
	label         string
	virtualColumn string
	labelType     labelType
	resolver      filters.FieldResolver
}

type idOnly struct {
	ID types.Bytes32 `gorm:"primaryKey"`
}

type Schema interface {
	Type() SchemaType
	IDString() string
	Signature() string
	Persisted() *SchemaPersisted
<<<<<<< HEAD
	LabelInfo() []*SchemaLabelInfo
=======
>>>>>>> 55edaa32
	ProcessState(ctx context.Context, data types.RawJSON) (*StateWithLabels, error)
	RecoverLabels(ctx context.Context, s *State) (*StateWithLabels, error)
}

type labelInfoAccess interface {
	labelInfo() []*schemaLabelInfo
}

func schemaCacheKey(domainID string, id *types.Bytes32) string {
	return domainID + "/" + id.String()
}

func (ss *stateStore) PersistSchema(ctx context.Context, s Schema) error {
	op := ss.writer.newWriteOp(s.Persisted().DomainID)
	op.schemas = []*SchemaPersisted{s.Persisted()}
	ss.writer.queue(ctx, op)
	return op.flush(ctx)
}

func (ss *stateStore) GetSchema(ctx context.Context, domainID, schemaID string, failNotFound bool) (Schema, error) {
	id, err := types.ParseBytes32(ctx, schemaID)
	if err != nil {
		return nil, err
	}
	return ss.getSchemaByID(ctx, domainID, id, failNotFound)
}

func (ss *stateStore) getSchemaByID(ctx context.Context, domainID string, schemaID *types.Bytes32, failNotFound bool) (Schema, error) {

	cacheKey := schemaCacheKey(domainID, schemaID)
	s, cached := ss.abiSchemaCache.Get(cacheKey)
	if cached {
		return s, nil
	}

	var results []*SchemaPersisted
	err := ss.p.DB().
		Table("schemas").
		Where("domain_id = ?", domainID).
		Where("id = ?", schemaID).
		Limit(1).
		Find(&results).
		Error
	if err != nil || len(results) == 0 {
		if err == nil && failNotFound {
			return nil, i18n.NewError(ctx, msgs.MsgStateSchemaNotFound, schemaID)
		}
		return s, err
	}

	persisted := results[0]
	switch persisted.Type {
	case SchemaTypeABI:
		s, err = newABISchemaFromDB(ctx, persisted)
	default:
		err = i18n.NewError(ctx, msgs.MsgStateInvalidSchemaType, persisted.Type)
	}
	if err != nil {
		return nil, err
	}
	ss.abiSchemaCache.Set(cacheKey, s)
	return s, nil
}

func (ss *stateStore) ListSchemas(ctx context.Context, domainID string) (results []Schema, err error) {
	var ids []*idOnly
	err = ss.p.DB().
		Table("schemas").
		Select("id").
		Where("domain_id = ?", domainID).
		Find(&ids).
		Error
	if err != nil {
		return nil, err
	}
	results = make([]Schema, len(ids))
	for i, id := range ids {
		if results[i], err = ss.getSchemaByID(ctx, domainID, &id.ID, true); err != nil {
			return nil, err
		}
	}
	return results, nil
}<|MERGE_RESOLUTION|>--- conflicted
+++ resolved
@@ -69,10 +69,6 @@
 	IDString() string
 	Signature() string
 	Persisted() *SchemaPersisted
-<<<<<<< HEAD
-	LabelInfo() []*SchemaLabelInfo
-=======
->>>>>>> 55edaa32
 	ProcessState(ctx context.Context, data types.RawJSON) (*StateWithLabels, error)
 	RecoverLabels(ctx context.Context, s *State) (*StateWithLabels, error)
 }
