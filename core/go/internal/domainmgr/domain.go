/*
 * Copyright © 2024 Kaleido, Inc.
 *
 * Licensed under the Apache License, Version 2.0 (the "License"); you may not use this file except in compliance with
 * the License. You may obtain a copy of the License at
 *
 * http://www.apache.org/licenses/LICENSE-2.0
 *
 * Unless required by applicable law or agreed to in writing, software distributed under the License is distributed on
 * an "AS IS" BASIS, WITHOUT WARRANTIES OR CONDITIONS OF ANY KIND, either express or implied. See the License for the
 * specific language governing permissions and limitations under the License.
 *
 * SPDX-License-Identifier: Apache-2.0
 */

package domainmgr

import (
	"context"
	"encoding/json"
	"fmt"
	"sync"
	"sync/atomic"

	"github.com/google/uuid"
	"github.com/hyperledger/firefly-common/pkg/i18n"
	"github.com/hyperledger/firefly-signer/pkg/abi"
	"github.com/hyperledger/firefly-signer/pkg/eip712"
	"github.com/hyperledger/firefly-signer/pkg/ethsigner"
	"github.com/hyperledger/firefly-signer/pkg/ethtypes"
	"github.com/hyperledger/firefly-signer/pkg/secp256k1"
	"github.com/kaleido-io/paladin/core/internal/components"
	"github.com/kaleido-io/paladin/core/internal/msgs"
	"github.com/kaleido-io/paladin/core/internal/statestore"
	"github.com/kaleido-io/paladin/core/pkg/blockindexer"
	"gorm.io/gorm"

	"github.com/kaleido-io/paladin/toolkit/pkg/algorithms"
	"github.com/kaleido-io/paladin/toolkit/pkg/log"
	"github.com/kaleido-io/paladin/toolkit/pkg/prototk"
	"github.com/kaleido-io/paladin/toolkit/pkg/query"
	"github.com/kaleido-io/paladin/toolkit/pkg/retry"
	"github.com/kaleido-io/paladin/toolkit/pkg/tktypes"
)

type domain struct {
	ctx       context.Context
	cancelCtx context.CancelFunc

	conf            *DomainConfig
	dm              *domainManager
	name            string
	api             components.DomainManagerToDomain
	registryAddress *tktypes.EthAddress

	stateLock          sync.Mutex
	initialized        atomic.Bool
	initRetry          *retry.Retry
	config             *prototk.DomainConfig
	schemasBySignature map[string]statestore.Schema
	schemasByID        map[string]statestore.Schema
	eventStream        *blockindexer.EventStream

	initError atomic.Pointer[error]
	initDone  chan struct{}
}

func (dm *domainManager) newDomain(name string, conf *DomainConfig, toDomain components.DomainManagerToDomain) *domain {
	d := &domain{
		dm:              dm,
		conf:            conf,
		initRetry:       retry.NewRetryIndefinite(&conf.Init.Retry),
		name:            name,
		api:             toDomain,
		initDone:        make(chan struct{}),
		registryAddress: tktypes.MustEthAddress(conf.RegistryAddress), // check earlier in startup

		schemasByID:        make(map[string]statestore.Schema),
		schemasBySignature: make(map[string]statestore.Schema),
	}
	log.L(dm.bgCtx).Debugf("Domain %s configured. Config: %s", name, tktypes.JSONString(conf.Config))
	d.ctx, d.cancelCtx = context.WithCancel(log.WithLogField(dm.bgCtx, "domain", d.name))
	return d
}

func (d *domain) processDomainConfig(confRes *prototk.ConfigureDomainResponse) (*prototk.InitDomainRequest, error) {
	d.stateLock.Lock()
	defer d.stateLock.Unlock()

	// Parse all the schemas
	d.config = confRes.DomainConfig
	if d.config.BaseLedgerSubmitConfig == nil {
		return nil, i18n.NewError(d.ctx, msgs.MsgDomainBaseLedgerSubmitInvalid)
	}
	abiSchemas := make([]*abi.Parameter, len(d.config.AbiStateSchemasJson))
	for i, schemaJSON := range d.config.AbiStateSchemasJson {
		if err := json.Unmarshal([]byte(schemaJSON), &abiSchemas[i]); err != nil {
			return nil, i18n.WrapError(d.ctx, err, msgs.MsgDomainInvalidSchema, i)
		}
	}

	// Ensure all the schemas are recorded to the DB
	var schemas []statestore.Schema
	if len(abiSchemas) > 0 {
		var err error
		schemas, err = d.dm.stateStore.EnsureABISchemas(d.ctx, d.name, abiSchemas)
		if err != nil {
			return nil, err
		}
	}

	// Build the schema IDs to send back in the init
	schemasProto := make([]*prototk.StateSchema, len(schemas))
	for i, s := range schemas {
		schemaID := s.IDString()
		d.schemasByID[schemaID] = s
		d.schemasBySignature[s.Signature()] = s
		schemasProto[i] = &prototk.StateSchema{
			Id:        schemaID,
			Signature: s.Signature(),
		}
	}

	if d.config.AbiEventsJson != "" {
		// Parse the events ABI
		var eventsABI abi.ABI
		if err := json.Unmarshal([]byte(d.config.AbiEventsJson), &eventsABI); err != nil {
			return nil, i18n.WrapError(d.ctx, err, msgs.MsgDomainInvalidEvents)
		}

		// We build a stream name in a way assured to result in a new stream if the ABI changes,
		// TODO... and in the future with a logical way to clean up defunct streams
		streamHash, err := tktypes.ABISolDefinitionHash(d.ctx, eventsABI)
		if err != nil {
			return nil, err
		}
		streamName := fmt.Sprintf("domain_%s_%s", d.name, streamHash)

		// Create the event stream
		d.eventStream, err = d.dm.blockIndexer.AddEventStream(d.ctx, &blockindexer.InternalEventStream{
			Definition: &blockindexer.EventStream{
				Name: streamName,
				Type: blockindexer.EventStreamTypeInternal.Enum(),
				ABI:  eventsABI,
			},
			Handler: d.handleEventBatch,
		})
		if err != nil {
			return nil, err
		}
	}

	return &prototk.InitDomainRequest{
		AbiStateSchemas: schemasProto,
	}, nil
}

func (d *domain) init() {
	defer close(d.initDone)

	// We block retrying each part of init until we succeed, or are cancelled
	// (which the plugin manager will do if the domain disconnects)
	err := d.initRetry.Do(d.ctx, func(attempt int) (bool, error) {

		// Send the configuration to the domain for processing
		confRes, err := d.api.ConfigureDomain(d.ctx, &prototk.ConfigureDomainRequest{
			Name:                    d.name,
			RegistryContractAddress: d.RegistryAddress().String(),
			ChainId:                 d.dm.ethClientFactory.ChainID(),
			ConfigJson:              tktypes.JSONString(d.conf.Config).String(),
		})
		if err != nil {
			return true, err
		}

		// Process the configuration, so we can move onto init
		initReq, err := d.processDomainConfig(confRes)
		if err != nil {
			return true, err
		}

		// Complete the initialization
		_, err = d.api.InitDomain(d.ctx, initReq)
		return true, err
	})
	if err != nil {
		log.L(d.ctx).Debugf("domain initialization cancelled before completion: %s", err)
		d.initError.Store(&err)
	} else {
		log.L(d.ctx).Debugf("domain initialization complete")
		d.dm.setDomainAddress(d)
		d.initialized.Store(true)
		// Inform the plugin manager callback
		d.api.Initialized()
	}
}

func (d *domain) checkInit(ctx context.Context) error {
	if !d.initialized.Load() {
		return i18n.NewError(ctx, msgs.MsgDomainNotInitialized)
	}
	return nil
}

func (d *domain) Initialized() bool {
	return d.initialized.Load()
}

func (d *domain) Name() string {
	return d.name
}

func (d *domain) RegistryAddress() *tktypes.EthAddress {
	return d.registryAddress
}

func (d *domain) Configuration() *prototk.DomainConfig {
	return d.config
}

// Domain callback to query the state store
func (d *domain) FindAvailableStates(ctx context.Context, req *prototk.FindAvailableStatesRequest) (*prototk.FindAvailableStatesResponse, error) {
	if err := d.checkInit(ctx); err != nil {
		return nil, err
	}

	var query query.QueryJSON
	err := json.Unmarshal([]byte(req.QueryJson), &query)
	if err != nil {
		return nil, i18n.WrapError(ctx, err, msgs.MsgDomainInvalidQueryJSON)
	}
	addr, err := tktypes.ParseEthAddress(req.ContractAddress)
	if err != nil {
		return nil, i18n.WrapError(ctx, err, msgs.MsgDomainErrorParsingAddress)
	}

	var states []*statestore.State
	err = d.dm.stateStore.RunInDomainContext(d.name, *addr, func(ctx context.Context, dsi statestore.DomainStateInterface) (err error) {
		states, err = dsi.FindAvailableStates(req.SchemaId, &query)
		return err
	})
	if err != nil {
		return nil, err
	}

	pbStates := make([]*prototk.StoredState, len(states))
	for i, s := range states {
		pbStates[i] = &prototk.StoredState{
			Id:       s.ID.String(),
			SchemaId: s.Schema.String(),
			StoredAt: s.Created.UnixNano(),
			DataJson: string(s.Data),
		}
		if s.Locked != nil {
			pbStates[i].Lock = &prototk.StateLock{
				Transaction: s.Locked.Transaction.String(),
				Creating:    s.Locked.Creating,
				Spending:    s.Locked.Spending,
			}
		}
	}
	return &prototk.FindAvailableStatesResponse{
		States: pbStates,
	}, nil

}

func (d *domain) EncodeData(ctx context.Context, encRequest *prototk.EncodeDataRequest) (*prototk.EncodeDataResponse, error) {
	var abiData []byte
	switch encRequest.EncodingType {
	case prototk.EncodeDataRequest_FUNCTION_CALL_DATA:
		var entry *abi.Entry
		err := json.Unmarshal([]byte(encRequest.Definition), &entry)
		if err != nil {
			return nil, i18n.WrapError(ctx, err, msgs.MsgDomainABIEncodingRequestEntryInvalid)
		}
		abiData, err = entry.EncodeCallDataJSONCtx(ctx, []byte(encRequest.Body))
		if err != nil {
			return nil, i18n.WrapError(ctx, err, msgs.MsgDomainABIEncodingRequestEncodingFail)
		}
	case prototk.EncodeDataRequest_TUPLE:
		var param *abi.Parameter
		err := json.Unmarshal([]byte(encRequest.Definition), &param)
		if err != nil {
			return nil, i18n.WrapError(ctx, err, msgs.MsgDomainABIEncodingRequestEntryInvalid)
		}
		abiData, err = param.Components.EncodeABIDataJSONCtx(ctx, []byte(encRequest.Body))
		if err != nil {
			return nil, i18n.WrapError(ctx, err, msgs.MsgDomainABIEncodingRequestEncodingFail)
		}
	case prototk.EncodeDataRequest_ETH_TRANSACTION:
		var tx *ethsigner.Transaction
		err := json.Unmarshal([]byte(encRequest.Body), &tx)
		if err != nil {
			return nil, i18n.WrapError(ctx, err, msgs.MsgDomainABIEncodingRequestEntryInvalid)
		}
		// We only support EIP-155 and EIP-1559 as they include the ChainID in the payload
		switch encRequest.Definition {
		case "", "eip1559", "eip-1559": // default
			abiData = tx.SignaturePayloadEIP1559(d.dm.ethClientFactory.ChainID()).Bytes()
		case "eip155", "eip-155":
			abiData = tx.SignaturePayloadLegacyEIP155(d.dm.ethClientFactory.ChainID()).Bytes()
		default:
			return nil, i18n.NewError(ctx, msgs.MsgDomainABIEncodingRequestInvalidType, encRequest.Definition)
		}
	case prototk.EncodeDataRequest_TYPED_DATA_V4:
		var tdv4 *eip712.TypedData
		err := json.Unmarshal([]byte(encRequest.Body), &tdv4)
		if err != nil {
			return nil, i18n.WrapError(ctx, err, msgs.MsgDomainABIEncodingTypedDataInvalid)
		}
		abiData, err = eip712.EncodeTypedDataV4(ctx, tdv4)
		if err != nil {
			return nil, i18n.WrapError(ctx, err, msgs.MsgDomainABIEncodingTypedDataFail)
		}
	default:
		return nil, i18n.NewError(ctx, msgs.MsgDomainABIEncodingRequestInvalidType, encRequest.EncodingType)
	}
	return &prototk.EncodeDataResponse{
		Data: abiData,
	}, nil
}

func (d *domain) RecoverSigner(ctx context.Context, recoverRequest *prototk.RecoverSignerRequest) (_ *prototk.RecoverSignerResponse, err error) {
	switch recoverRequest.Algorithm {
	// If we add more signer algorithms to this utility in the future, we should make it an interface on the signer.
	case algorithms.ECDSA_SECP256K1_PLAINBYTES:
		var addr *ethtypes.Address0xHex
		signature, err := secp256k1.DecodeCompactRSV(ctx, recoverRequest.Signature)
		if err == nil {
			addr, err = signature.RecoverDirect(recoverRequest.Payload, d.dm.ethClientFactory.ChainID())
		}
		if err != nil {
			return nil, i18n.WrapError(ctx, err, msgs.MsgDomainABIRecoverRequestSignature)
		}
		return &prototk.RecoverSignerResponse{
			Verifier: addr.String(),
		}, nil
	default:
		return nil, i18n.NewError(ctx, msgs.MsgDomainABIRecoverRequestAlgorithm, recoverRequest.Algorithm)
	}
}

func (d *domain) InitDeploy(ctx context.Context, tx *components.PrivateContractDeploy) error {
	if tx.Inputs == nil {
		return i18n.NewError(ctx, msgs.MsgDomainTXIncompleteInitDeploy)
	}

	// Build the init request
	txSpec := &prototk.DeployTransactionSpecification{}
	tx.TransactionSpecification = txSpec
	txSpec.TransactionId = tktypes.Bytes32UUIDFirst16(tx.ID).String()
	txSpec.ConstructorParamsJson = tx.Inputs.String()

	// Do the request with the domain
	res, err := d.api.InitDeploy(ctx, &prototk.InitDeployRequest{
		Transaction: txSpec,
	})
	if err != nil {
		return err
	}

	// Store the response back on the TX
	tx.RequiredVerifiers = res.RequiredVerifiers
	return nil
}

func (d *domain) PrepareDeploy(ctx context.Context, tx *components.PrivateContractDeploy) error {
	if tx.Inputs == nil || tx.TransactionSpecification == nil || tx.Verifiers == nil {
		return i18n.NewError(ctx, msgs.MsgDomainTXIncompletePrepareDeploy)
	}

	// All the work is done for us by the engine in resolving the verifiers
	// after InitDeploy, so we just pass it along
	res, err := d.api.PrepareDeploy(ctx, &prototk.PrepareDeployRequest{
		Transaction:       tx.TransactionSpecification,
		ResolvedVerifiers: tx.Verifiers,
	})
	if err != nil {
		return err
	}

	if res.Signer != nil && *res.Signer != "" {
		tx.Signer = *res.Signer
	} else {
		switch d.config.BaseLedgerSubmitConfig.SubmitMode {
		case prototk.BaseLedgerSubmitConfig_ONE_TIME_USE_KEYS:
			tx.Signer = d.config.BaseLedgerSubmitConfig.OneTimeUsePrefix + tx.ID.String()
		default:
			log.L(ctx).Errorf("Signer mode %s and no signer returned", d.config.BaseLedgerSubmitConfig.SubmitMode)
			return i18n.NewError(ctx, msgs.MsgDomainDeployNoSigner)
		}
	}
	if res.Transaction != nil && res.Deploy == nil {
		var functionABI abi.Entry
		if err := json.Unmarshal(([]byte)(res.Transaction.FunctionAbiJson), &functionABI); err != nil {
			return i18n.WrapError(d.ctx, err, msgs.MsgDomainFactoryAbiJsonInvalid)
		}
		inputs, err := functionABI.Inputs.ParseJSONCtx(ctx, emptyJSONIfBlank(res.Transaction.ParamsJson))
		if err != nil {
			return err
		}
		tx.DeployTransaction = nil
		tx.InvokeTransaction = &components.EthTransaction{
			FunctionABI: &functionABI,
			To:          *d.RegistryAddress(),
			Inputs:      inputs,
		}
	} else if res.Deploy != nil && res.Transaction == nil {
		var functionABI abi.Entry
		if res.Deploy.ConstructorAbiJson == "" {
			// default constructor
			functionABI.Type = abi.Constructor
			functionABI.Inputs = abi.ParameterArray{}
		} else {
			if err := json.Unmarshal(([]byte)(res.Deploy.ConstructorAbiJson), &functionABI); err != nil {
				return i18n.WrapError(d.ctx, err, msgs.MsgDomainFactoryAbiJsonInvalid)
			}
		}
		inputs, err := functionABI.Inputs.ParseJSONCtx(ctx, emptyJSONIfBlank(res.Deploy.ParamsJson))
		if err != nil {
			return err
		}
		tx.DeployTransaction = &components.EthDeployTransaction{
			ConstructorABI: &functionABI,
			Bytecode:       res.Deploy.Bytecode,
			Inputs:         inputs,
		}
		tx.InvokeTransaction = nil
	} else {
		// Must specify exactly one of the two types of transaction
		return i18n.NewError(ctx, msgs.MsgDomainInvalidPrepareDeployResult)
	}
	return nil
}

func emptyJSONIfBlank(js string) []byte {
	if len(js) == 0 {
		return []byte(`{}`)
	}
	return []byte(js)
}

func (d *domain) close() {
	d.cancelCtx()
	<-d.initDone
}

func (d *domain) handleEventBatch(ctx context.Context, tx *gorm.DB, batch *blockindexer.EventDeliveryBatch) (blockindexer.PostCommit, error) {
	eventsByAddress := make(map[tktypes.EthAddress][]*blockindexer.EventWithData)
	for _, ev := range batch.Events {
		// Note: hits will be cached, but events from unrecognized contracts will always
		// result in a cache miss and a database lookup
		// TODO: revisit if we should optimize this
		psc, err := d.dm.getSmartContractCached(ctx, tx, ev.Address)
		if err != nil {
			return nil, err
		}
		if psc != nil && psc.Domain().Name() == d.name {
			eventsByAddress[ev.Address] = append(eventsByAddress[ev.Address], ev)
		}
	}

	transactionsComplete := make([]uuid.UUID, 0, len(batch.Events))
	for addr, events := range eventsByAddress {
		res, err := d.handleEventBatchForContract(ctx, batch.BatchID, addr, events)
		if err != nil {
			return nil, err
		}
		for _, txIDStr := range res.TransactionsComplete {
			txID, err := d.recoverTransactionID(ctx, txIDStr)
			if err != nil {
				return nil, err
			}
			transactionsComplete = append(transactionsComplete, *txID)
		}
	}

	return func() {
		for _, c := range transactionsComplete {
			inflight := d.dm.transactionWaiter.GetInflight(c)
			if inflight != nil {
				inflight.Complete(nil)
			}
		}
	}, nil
}

func (d *domain) recoverTransactionID(ctx context.Context, txIDString string) (*uuid.UUID, error) {
	txIDBytes, err := tktypes.ParseBytes32Ctx(ctx, txIDString)
	if err != nil {
		return nil, err
	}
	txUUID := txIDBytes.UUIDFirst16()
	return &txUUID, nil
}

func (d *domain) handleEventBatchForContract(ctx context.Context, batchID uuid.UUID, contractAddress tktypes.EthAddress, events []*blockindexer.EventWithData) (*prototk.HandleEventBatchResponse, error) {
	var res *prototk.HandleEventBatchResponse
	eventsJSON, err := json.Marshal(events)
	if err == nil {
		res, err = d.api.HandleEventBatch(ctx, &prototk.HandleEventBatchRequest{
			BatchId:    batchID.String(),
			JsonEvents: string(eventsJSON),
		})
	}
	if err != nil {
		return nil, err
	}

	spentStates := make(map[uuid.UUID][]string)
	for _, state := range res.SpentStates {
		txUUID, err := d.recoverTransactionID(ctx, state.TransactionId)
		if err != nil {
			return nil, err
		}
		spentStates[*txUUID] = append(spentStates[*txUUID], state.DataHash)
	}

	confirmedStates := make(map[uuid.UUID][]string)
	for _, state := range res.ConfirmedStates {
		txUUID, err := d.recoverTransactionID(ctx, state.TransactionId)
		if err != nil {
			return nil, err
		}
		confirmedStates[*txUUID] = append(confirmedStates[*txUUID], state.DataHash)
	}

	newStates := make(map[uuid.UUID][]*statestore.StateUpsert)
	for _, state := range res.NewStates {
		txUUID, err := d.recoverTransactionID(ctx, state.TransactionId)
		if err != nil {
			return nil, err
		}
<<<<<<< HEAD
		var dataHash tktypes.HexBytes
		if state.DataHash != nil {
			dataHash = tktypes.HexBytes(*state.DataHash)
		}
		newStates[*txUUID] = append(newStates[*txUUID], &statestore.StateUpsert{
			SchemaID: state.SchemaId,
			Data:     tktypes.RawJSON(state.StateDataJson),
			DataHash: dataHash,
			Creating: true,
=======
		var confirmID tktypes.HexBytes
		if state.ConfirmId != nil {
			confirmID = tktypes.HexBytes(*state.ConfirmId)
		}
		var spendID tktypes.HexBytes
		if state.SpendId != nil {
			spendID = tktypes.HexBytes(*state.SpendId)
		}
		newStates[*txUUID] = append(newStates[*txUUID], &statestore.StateUpsert{
			SchemaID:  state.SchemaId,
			Data:      tktypes.RawJSON(state.StateDataJson),
			ConfirmID: confirmID,
			SpendID:   spendID,
			Creating:  true,
>>>>>>> 39a58428
		})
	}

	err = d.dm.stateStore.RunInDomainContext(d.name, contractAddress, func(ctx context.Context, dsi statestore.DomainStateInterface) error {
		for txID, states := range newStates {
			if _, err = dsi.UpsertStates(&txID, states); err != nil {
				return err
			}
		}
		for txID, states := range spentStates {
			if err = dsi.MarkStatesSpent(txID, states); err != nil {
				return err
			}
		}
		for txID, states := range confirmedStates {
			if err = dsi.MarkStatesConfirmed(txID, states); err != nil {
				return err
			}
		}
		return nil
	})
	return res, err
}<|MERGE_RESOLUTION|>--- conflicted
+++ resolved
@@ -514,7 +514,7 @@
 		if err != nil {
 			return nil, err
 		}
-		spentStates[*txUUID] = append(spentStates[*txUUID], state.DataHash)
+		spentStates[*txUUID] = append(spentStates[*txUUID], state.Id)
 	}
 
 	confirmedStates := make(map[uuid.UUID][]string)
@@ -523,7 +523,7 @@
 		if err != nil {
 			return nil, err
 		}
-		confirmedStates[*txUUID] = append(confirmedStates[*txUUID], state.DataHash)
+		confirmedStates[*txUUID] = append(confirmedStates[*txUUID], state.Id)
 	}
 
 	newStates := make(map[uuid.UUID][]*statestore.StateUpsert)
@@ -532,17 +532,6 @@
 		if err != nil {
 			return nil, err
 		}
-<<<<<<< HEAD
-		var dataHash tktypes.HexBytes
-		if state.DataHash != nil {
-			dataHash = tktypes.HexBytes(*state.DataHash)
-		}
-		newStates[*txUUID] = append(newStates[*txUUID], &statestore.StateUpsert{
-			SchemaID: state.SchemaId,
-			Data:     tktypes.RawJSON(state.StateDataJson),
-			DataHash: dataHash,
-			Creating: true,
-=======
 		var confirmID tktypes.HexBytes
 		if state.ConfirmId != nil {
 			confirmID = tktypes.HexBytes(*state.ConfirmId)
@@ -557,7 +546,6 @@
 			ConfirmID: confirmID,
 			SpendID:   spendID,
 			Creating:  true,
->>>>>>> 39a58428
 		})
 	}
 
