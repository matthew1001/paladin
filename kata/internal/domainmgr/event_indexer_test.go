--- conflicted
+++ resolved
@@ -15,7 +15,6 @@
 
 package domainmgr
 
-<<<<<<< HEAD
 // import (
 // 	"fmt"
 // 	"testing"
@@ -54,37 +53,37 @@
 // 		assert.Equal(t, contractAddr, sc.Address())
 // 	}()
 
-// 	// Index an event indicating deployment of a new smart contract instance
-// 	var pc blockindexer.PostCommit
-// 	err := dm.persistence.DB().Transaction(func(tx *gorm.DB) (err error) {
-// 		pc, err = dm.eventIndexer(ctx, tx, &blockindexer.EventDeliveryBatch{
-// 			StreamID:   uuid.New(),
-// 			StreamName: "name_given_by_component_mgr",
-// 			BatchID:    uuid.New(),
-// 			Events: []*blockindexer.EventWithData{
-// 				{
-// 					SoliditySignature: eventSolSig_PaladinNewSmartContract_V0,
-// 					Address:           contractAddr,
-// 					IndexedEvent: &blockindexer.IndexedEvent{
-// 						BlockNumber:      12345,
-// 						TransactionIndex: 0,
-// 						LogIndex:         0,
-// 						TransactionHash:  *types.NewBytes32FromSlice(types.RandBytes(32)),
-// 						Signature:        eventSig_PaladinNewSmartContract_V0,
-// 					},
-// 					Data: types.RawJSON(`{
-// 						"txId": "` + types.Bytes32UUIDLower16(deployTX).String() + `",
-// 						"domain": "` + tp.d.factoryContractAddress.String() + `",
-// 						"data": "0xfeedbeef"
-// 					}`),
-// 				},
-// 			},
-// 		})
-// 		return err
-// 	})
-// 	assert.NoError(t, err)
-// 	assert.NotNil(t, pc)
-// 	pc()
+	// Index an event indicating deployment of a new smart contract instance
+	var pc blockindexer.PostCommit
+	err := dm.persistence.DB().Transaction(func(tx *gorm.DB) (err error) {
+		pc, err = dm.eventIndexer(ctx, tx, &blockindexer.EventDeliveryBatch{
+			StreamID:   uuid.New(),
+			StreamName: "name_given_by_component_mgr",
+			BatchID:    uuid.New(),
+			Events: []*blockindexer.EventWithData{
+				{
+					SoliditySignature: eventSolSig_PaladinNewSmartContract_V0,
+					Address:           contractAddr,
+					IndexedEvent: &blockindexer.IndexedEvent{
+						BlockNumber:      12345,
+						TransactionIndex: 0,
+						LogIndex:         0,
+						TransactionHash:  types.NewBytes32FromSlice(types.RandBytes(32)),
+						Signature:        eventSig_PaladinNewSmartContract_V0,
+					},
+					Data: types.RawJSON(`{
+						"txId": "` + types.Bytes32UUIDLower16(deployTX).String() + `",
+						"domain": "` + tp.d.factoryContractAddress.String() + `",
+						"data": "0xfeedbeef"
+					}`),
+				},
+			},
+		})
+		return err
+	})
+	assert.NoError(t, err)
+	assert.NotNil(t, pc)
+	pc()
 
 // 	// Lookup the instance against the domain
 // 	psc, err := dm.GetSmartContractByAddress(ctx, contractAddr)
@@ -105,7 +104,8 @@
 // 	assert.NoError(t, err)
 // 	assert.Equal(t, psc, psc2)
 
-// }
+	<-txNotified
+}
 
 // func TestEventIndexingBadEvent(t *testing.T) {
 
@@ -146,169 +146,6 @@
 // 	})
 // 	defer done()
 
-// 	contractAddr := types.EthAddress(types.RandBytes(20))
-// 	deployTX := uuid.New()
-// 	err := dm.persistence.DB().Transaction(func(tx *gorm.DB) error {
-// 		_, err := dm.eventIndexer(ctx, tx, &blockindexer.EventDeliveryBatch{
-// 			StreamID:   uuid.New(),
-// 			StreamName: "name_given_by_component_mgr",
-// 			BatchID:    uuid.New(),
-// 			Events: []*blockindexer.EventWithData{
-// 				{
-// 					SoliditySignature: eventSolSig_PaladinNewSmartContract_V0,
-// 					Address:           contractAddr,
-// 					IndexedEvent: &blockindexer.IndexedEvent{
-// 						BlockNumber:      12345,
-// 						TransactionIndex: 0,
-// 						LogIndex:         0,
-// 						TransactionHash:  *types.NewBytes32FromSlice(types.RandBytes(32)),
-// 						Signature:        eventSig_PaladinNewSmartContract_V0,
-// 					},
-// 					Data: types.RawJSON(`{
-// 						"txId": "` + types.Bytes32UUIDLower16(deployTX).String() + `",
-// 						"domain": "` + tp.d.factoryContractAddress.String() + `",
-// 						"data": "0xfeedbeef"
-// 					}`),
-// 				},
-// 			},
-// 		})
-// 		return err
-// 	})
-// 	assert.Regexp(t, "pop", err)
-
-// }
-=======
-import (
-	"fmt"
-	"testing"
-
-	"github.com/google/uuid"
-	"github.com/kaleido-io/paladin/kata/pkg/blockindexer"
-	"github.com/kaleido-io/paladin/kata/pkg/types"
-	"github.com/stretchr/testify/assert"
-	"github.com/stretchr/testify/mock"
-	"gorm.io/gorm"
-)
-
-func TestSolidityEventSignatures(t *testing.T) {
-	// We don't expect this to change without our knowledge.
-	// We tolerate it changing between versions of firefly-signer (used only in memory), but it's important we understand why if it does.
-	//
-	// We don't store it as a constant because we're reliant on us and blockindexer calculating it identically (we use the same lib).
-	//
-	// The standard solidity signature is insufficient, as it doesn't include variable names, or the indexed-ness of fields
-	assert.Equal(t, "event PaladinNewSmartContract_V0(bytes32 indexed txId, address indexed domain, bytes data)", eventSolSig_PaladinNewSmartContract_V0)
-}
-
-func TestEventIndexingWithDB(t *testing.T) {
-
-	ctx, dm, tp, done := newTestDomain(t, true /* real DB */, goodDomainConf())
-	defer done()
-
-	deployTX := uuid.New()
-	contractAddr := types.EthAddress(types.RandBytes(20))
-
-	txNotified := make(chan struct{})
-	go func() {
-		defer close(txNotified)
-		sc, err := dm.WaitForDeploy(ctx, deployTX)
-		assert.NoError(t, err)
-		assert.Equal(t, contractAddr, sc.Address())
-	}()
-
-	// Index an event indicating deployment of a new smart contract instance
-	var pc blockindexer.PostCommit
-	err := dm.persistence.DB().Transaction(func(tx *gorm.DB) (err error) {
-		pc, err = dm.eventIndexer(ctx, tx, &blockindexer.EventDeliveryBatch{
-			StreamID:   uuid.New(),
-			StreamName: "name_given_by_component_mgr",
-			BatchID:    uuid.New(),
-			Events: []*blockindexer.EventWithData{
-				{
-					SoliditySignature: eventSolSig_PaladinNewSmartContract_V0,
-					Address:           contractAddr,
-					IndexedEvent: &blockindexer.IndexedEvent{
-						BlockNumber:      12345,
-						TransactionIndex: 0,
-						LogIndex:         0,
-						TransactionHash:  types.NewBytes32FromSlice(types.RandBytes(32)),
-						Signature:        eventSig_PaladinNewSmartContract_V0,
-					},
-					Data: types.RawJSON(`{
-						"txId": "` + types.Bytes32UUIDLower16(deployTX).String() + `",
-						"domain": "` + tp.d.factoryContractAddress.String() + `",
-						"data": "0xfeedbeef"
-					}`),
-				},
-			},
-		})
-		return err
-	})
-	assert.NoError(t, err)
-	assert.NotNil(t, pc)
-	pc()
-
-	// Lookup the instance against the domain
-	psc, err := dm.GetSmartContractByAddress(ctx, contractAddr)
-	assert.NoError(t, err)
-	dc := psc.(*domainContract)
-	assert.Equal(t, &PrivateSmartContract{
-		DeployTX:      deployTX,
-		DomainAddress: *tp.d.factoryContractAddress,
-		Address:       contractAddr,
-		ConfigBytes:   []byte{0xfe, 0xed, 0xbe, 0xef},
-	}, dc.info)
-	assert.Equal(t, contractAddr, psc.Address())
-	assert.Equal(t, "test1", psc.Domain().Name())
-	assert.Equal(t, tp.d.factoryContractAddress, psc.Domain().Address())
-
-	// Get cached
-	psc2, err := dm.GetSmartContractByAddress(ctx, contractAddr)
-	assert.NoError(t, err)
-	assert.Equal(t, psc, psc2)
-
-	<-txNotified
-}
-
-func TestEventIndexingBadEvent(t *testing.T) {
-
-	ctx, dm, _, done := newTestDomain(t, false, goodDomainConf(), func(mc *mockComponents) {
-		mc.domainStateInterface.On("EnsureABISchemas", mock.Anything).Return(nil, nil)
-		mc.db.ExpectBegin()
-		mc.db.ExpectCommit()
-	})
-	defer done()
-
-	err := dm.persistence.DB().Transaction(func(tx *gorm.DB) error {
-		_, err := dm.eventIndexer(ctx, tx, &blockindexer.EventDeliveryBatch{
-			StreamID:   uuid.New(),
-			StreamName: "name_given_by_component_mgr",
-			BatchID:    uuid.New(),
-			Events: []*blockindexer.EventWithData{
-				{
-					SoliditySignature: eventSolSig_PaladinNewSmartContract_V0,
-					Data: types.RawJSON(`{
-						"data": "cannot parse this"
-					}`),
-				},
-			},
-		})
-		return err
-	})
-	assert.NoError(t, err)
-
-}
-
-func TestEventIndexingInsertError(t *testing.T) {
-
-	ctx, dm, tp, done := newTestDomain(t, false, goodDomainConf(), func(mc *mockComponents) {
-		mc.domainStateInterface.On("EnsureABISchemas", mock.Anything).Return(nil, nil)
-		mc.db.ExpectBegin()
-		mc.db.ExpectExec("INSERT").WillReturnError(fmt.Errorf("pop"))
-		mc.db.ExpectRollback()
-	})
-	defer done()
-
 	contractAddr := types.EthAddress(types.RandBytes(20))
 	deployTX := uuid.New()
 	err := dm.persistence.DB().Transaction(func(tx *gorm.DB) error {
@@ -339,5 +176,4 @@
 	})
 	assert.Regexp(t, "pop", err)
 
-}
->>>>>>> 93a9d4a6
+// }