--- conflicted
+++ resolved
@@ -13,10 +13,6 @@
     uint64 public constant NotoVariantSelfSubmit = 0x0001;
 
     function initialize(
-<<<<<<< HEAD
-=======
-        uint64 notaryType,
->>>>>>> 93cd0d35
         address notaryAddress,
         bytes calldata data
     ) public override initializer returns (bytes memory) {
