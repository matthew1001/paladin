--- conflicted
+++ resolved
@@ -115,7 +115,23 @@
     string distribution_id = 7; //this is used to correlate the acknowledgement back to the distribution. unlike the transport message id / correlation id, this is not unique across retries
 }
 
-<<<<<<< HEAD
+message PreparedTransactionMessage {
+    string prepared_txn_id = 1;
+    bytes  prepared_transaction_json = 2;
+    string party = 3;
+    string domain_name = 4;
+	string contract_address = 5;
+    string distribution_id = 6; //this is used to correlate the acknowledgement back to the distribution. unlike the transport message id / correlation id, this is not unique across retries
+}
+
+message PreparedTransactionAcknowledgedMessage {
+    string prepared_txn_id = 1;
+    string party = 2;
+    string domain_name = 3;
+	string contract_address = 4;
+    string distribution_id = 5; //this is used to correlate the acknowledgement back to the distribution. unlike the transport message id / correlation id, this is not unique across retries
+}
+
 message AssembleRequest {
     string transaction_id = 1;
     string assemble_request_id = 2;
@@ -138,21 +154,4 @@
     string assemble_request_id = 2;
     string contract_address = 3;
     string error_message = 4;
-=======
-message PreparedTransactionMessage {
-    string prepared_txn_id = 1;
-    bytes  prepared_transaction_json = 2;
-    string party = 3;
-    string domain_name = 4;
-	string contract_address = 5;
-    string distribution_id = 6; //this is used to correlate the acknowledgement back to the distribution. unlike the transport message id / correlation id, this is not unique across retries
-}
-
-message PreparedTransactionAcknowledgedMessage {
-    string prepared_txn_id = 1;
-    string party = 2;
-    string domain_name = 3;
-	string contract_address = 4;
-    string distribution_id = 5; //this is used to correlate the acknowledgement back to the distribution. unlike the transport message id / correlation id, this is not unique across retries
->>>>>>> 0cbb2975
 }