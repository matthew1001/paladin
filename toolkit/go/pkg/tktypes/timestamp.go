// Copyright © 2024 Kaleido, Inc.
//
// SPDX-License-Identifier: Apache-2.0
//
// Licensed under the Apache License, Version 2.0 (the "License");
// you may not use this file except in compliance with the License.
// You may obtain a copy of the License at
//
//     http://www.apache.org/licenses/LICENSE-2.0
//
// Unless required by applicable law or agreed to in writing, software
// distributed under the License is distributed on an "AS IS" BASIS,
// WITHOUT WARRANTIES OR CONDITIONS OF ANY KIND, either express or implied.
// See the License for the specific language governing permissions and
// limitations under the License.

package tktypes

import (
	"bytes"
	"context"
	"database/sql/driver"
	"encoding/json"
	"strconv"
	"time"

	"github.com/hyperledger/firefly-common/pkg/i18n"
)

// Timestamp stores a Unix timestamp with nanoseconds.
// Timestamp is serialized to JSON on the API in RFC3339 nanosecond UTC time
// (noting that JavaScript can parse this format happily into millisecond time with Date.pase()).
// It is persisted as a nanosecond resolution timestamp in the database.
// It can be parsed from RFC3339, or unix timestamps (second, millisecond or nanosecond resolution)
type Timestamp int64

func TimestampNow() Timestamp {
	return Timestamp(time.Now().UnixNano())
}

func TimestampFromUnix(unixTime int64) Timestamp {
	if unixTime < 1e10 {
		unixTime *= 1e3 // secs to millis
	}
	if unixTime < 1e15 {
		unixTime *= 1e6 // millis to nanos
	}
	return Timestamp(unixTime)
}

func (ts *Timestamp) MarshalJSON() ([]byte, error) {
	if ts == nil || *ts == 0 {
		return json.Marshal(nil)
	}
	return json.Marshal(ts.String())
}

func ParseTimeString(str string) (Timestamp, error) {
	t, err := time.Parse(time.RFC3339Nano, str)
	if err != nil {
		var unixTime int64
		unixTime, err = strconv.ParseInt(str, 10, 64)
		if err == nil {
			return TimestampFromUnix(unixTime), nil
		}
	}
	if err != nil {
		return 0, i18n.NewError(context.Background(), i18n.MsgTimeParseFail, str)
	}
	return Timestamp(t.UnixNano()), nil
}

func (ts Timestamp) Time() time.Time {
	return time.Unix(0, (int64)(ts))
}

func (ts Timestamp) UnixNano() int64 {
	return (int64)(ts)
}

func (ts *Timestamp) UnmarshalJSON(b []byte) error {
	var iVal interface{}
	decoder := json.NewDecoder(bytes.NewReader(b))
	decoder.UseNumber() // It's not safe to use a JSON number decoder as it uses float64, so can (and does) lose precision
	err := decoder.Decode(&iVal)
	if err == nil {
		err = ts.Scan(iVal)
	}
	return err
}

func (ts *Timestamp) scanString(src string) error {
	t, err := ParseTimeString(src)
	if err != nil {
		return err
	}
	*ts = t
	return nil
}

// Scan implements sql.Scanner
func (ts *Timestamp) Scan(src interface{}) error {
	switch src := src.(type) {
	case nil:
		*ts = 0
		return nil
	case json.Number: // Note we avoid float64 using Decoder.UseNumber() in unmarshal
		return ts.scanString(src.String())
	case string:
		return ts.scanString(src)
	case int64:
		*ts = TimestampFromUnix(src)
		return nil
	default:
		return i18n.NewError(context.Background(), i18n.MsgTypeRestoreFailed, src, ts)
	}

}

// Value implements sql.Valuer
func (ts Timestamp) Value() (driver.Value, error) {
<<<<<<< HEAD
	if ts == 0 {
		return int64(0), nil
	}
=======
>>>>>>> 3e5c6324
	return ts.UnixNano(), nil
}

func (ts Timestamp) String() string {
	if ts == 0 {
		return ""
	}
	return ts.Time().UTC().Format(time.RFC3339Nano)
}

func (ts *Timestamp) Equal(ts2 *Timestamp) bool {
	if ts == nil && ts2 == nil {
		return true
	}
	if ts == nil || ts2 == nil {
		return false
	}
	return *ts == *ts2
}<|MERGE_RESOLUTION|>--- conflicted
+++ resolved
@@ -119,12 +119,9 @@
 
 // Value implements sql.Valuer
 func (ts Timestamp) Value() (driver.Value, error) {
-<<<<<<< HEAD
 	if ts == 0 {
 		return int64(0), nil
 	}
-=======
->>>>>>> 3e5c6324
 	return ts.UnixNano(), nil
 }
 
