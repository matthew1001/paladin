BEGIN;

CREATE TABLE states (
    "id"               TEXT    NOT NULL,
    "created"          BIGINT  NOT NULL,
    "domain_name"      TEXT,
    "schema"           TEXT,
    "contract_address" TEXT,
    "data"             TEXT,
<<<<<<< HEAD
    "data_hash"        TEXT,
=======
    "confirm_id"       TEXT,
    "spend_id"         TEXT,
>>>>>>> 39a58428
    PRIMARY KEY ("id"),
    FOREIGN KEY ("domain_name", "schema") REFERENCES schemas ("domain_name", "id") ON DELETE CASCADE
);
CREATE INDEX states_by_domain ON states("domain_name", "schema", "contract_address");
<<<<<<< HEAD
CREATE UNIQUE INDEX states_by_hash ON states("data_hash");
=======
CREATE UNIQUE INDEX states_by_confirm_id ON states("confirm_id");
CREATE UNIQUE INDEX states_by_spend_id ON states("spend_id");
>>>>>>> 39a58428

CREATE TABLE state_labels (
    "state"       TEXT    NOT NULL,
    "label"       TEXT    NOT NULL,
    "value"       TEXT,
    PRIMARY KEY ("state", "label"),
    FOREIGN KEY ("state") REFERENCES states ("id") ON DELETE CASCADE
);
CREATE INDEX state_labels_value ON state_labels("value");

CREATE TABLE state_int64_labels (
    "state"       TEXT    NOT NULL,
    "label"       TEXT    NOT NULL,
    "value"       BIGINT,
    PRIMARY KEY ("state", "label"),
    FOREIGN KEY ("state")  REFERENCES states ("id") ON DELETE CASCADE
);
CREATE INDEX state_int64_labels_value ON state_int64_labels("value");

COMMIT;<|MERGE_RESOLUTION|>--- conflicted
+++ resolved
@@ -7,22 +7,14 @@
     "schema"           TEXT,
     "contract_address" TEXT,
     "data"             TEXT,
-<<<<<<< HEAD
-    "data_hash"        TEXT,
-=======
     "confirm_id"       TEXT,
     "spend_id"         TEXT,
->>>>>>> 39a58428
     PRIMARY KEY ("id"),
     FOREIGN KEY ("domain_name", "schema") REFERENCES schemas ("domain_name", "id") ON DELETE CASCADE
 );
 CREATE INDEX states_by_domain ON states("domain_name", "schema", "contract_address");
-<<<<<<< HEAD
-CREATE UNIQUE INDEX states_by_hash ON states("data_hash");
-=======
 CREATE UNIQUE INDEX states_by_confirm_id ON states("confirm_id");
 CREATE UNIQUE INDEX states_by_spend_id ON states("spend_id");
->>>>>>> 39a58428
 
 CREATE TABLE state_labels (
     "state"       TEXT    NOT NULL,
