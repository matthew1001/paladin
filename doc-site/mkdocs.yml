site_name: Paladin
repo_name: LF-Decentralized-Trust-labs/paladin
repo_url: https://github.com/LF-Decentralized-Trust-labs/paladin
theme:
  name: material
  custom_dir: overrides
  logo: assets/paladin-logo-light.svg
  logo_dark: assets/paladin-logo-dark.svg
  favicon: assets/paladin-icon-light.png
  icon:
    repo: fontawesome/brands/github
  palette:
    # Palette toggle for light mode
    - media: "(prefers-color-scheme: light)"
      scheme: paladin
      toggle:
        icon: material/brightness-7
        name: Switch to dark mode
    # Palette toggle for dark mode
    - media: "(prefers-color-scheme: dark)"
      scheme: paladin-dark
      toggle:
        icon: material/brightness-4
        name: Switch to light mode
  primary: custom
  features:
    - content.code.copy
    - navigation.expand
    - navigation.footer
    - navigation.instant
    - navigation.tabs
    - navigation.tabs.sticky
    - navigation.sidebar
    - navigation.tracking
    - navigation.path
    - navigation.indexes
extra_css:
  - stylesheets/paladin.css
markdown_extensions:
  - abbr
  - admonition
  - attr_list
  - def_list
  - footnotes
  - md_in_html
  - toc:
      permalink: true
      toc_depth: 3
  - pymdownx.arithmatex:
      generic: true
  - pymdownx.betterem:
      smart_enable: all
  - pymdownx.caret
  - pymdownx.details
  - pymdownx.emoji:
      emoji_index: !!python/name:material.extensions.emoji.twemoji
      emoji_generator: !!python/name:material.extensions.emoji.to_svg
  - pymdownx.highlight:
      anchor_linenums: true
  - pymdownx.inlinehilite
  - pymdownx.keys
  - pymdownx.magiclink:
      repo_url_shorthand: true
      user: squidfunk
      repo: mkdocs-material
  - pymdownx.mark
  - pymdownx.smartsymbols
  - pymdownx.superfences:
      custom_fences:
        - name: mermaid
          class: mermaid
          format: !!python/name:pymdownx.superfences.fence_code_format
  - pymdownx.tabbed:
      alternate_style: true
  - pymdownx.tasklist:
      custom_checkbox: true
  - pymdownx.tilde
plugins:
  - include-markdown:
      rewrite_relative_urls: false
  - literate-nav
  - search
  - mike
extra:
  analytics:
    provider: google
    property: !ENV GOOGLE_ANALYTICS_KEY
  version:
    provider: mike
  generator: false
exclude_docs: |
  _includes/
nav:
  - Introduction:
    - Introduction: index.md
    - Privacy Preserving Tokens: concepts/tokens.md
    - Private EVM Smart Contracts: concepts/private_evm.md
    - Advanced Cryptography: concepts/advanced_crypto.md
    - Atomic EVM Programmability: concepts/atomic_programmability.md
    - Full Enterprise Privacy Stack: concepts/full_stack.md
    - Cloud Native Runtime: concepts/cloud_native.md
  - Architecture:
    - Overview: architecture/overview.md
    - Programming model: architecture/programming_model.md
    - Domains: architecture/domains.md
    - Zeto - ZKP Tokens: architecture/zeto.md
    - Noto - Notarized Tokens: architecture/noto.md
    - Pente - EVM Privacy Groups: architecture/pente.md
    - Key management: architecture/key_management.md
    - State store: architecture/state_store.md
    - Atomic interop: architecture/atomic_interop.md
    - Data Transports & Registry: architecture/data_and_registry.md
    - Ledger Layers: architecture/ledger_layers.md
  - Getting Started:
    - Installation: getting-started/installation.md
    - User Interface: getting-started/user-interface.md
  - Tutorials:
    - Introduction: tutorials/index.md
    - Hello World: tutorials/hello-world.md
<<<<<<< HEAD
    - Public Smart Contract: tutorials/public-storage.md
    - Private Smart Contract: tutorials/private-storage.md
=======
    - Public Storage: tutorials/public-storage.md
    - Private Storage: tutorials/private-storage.md
    - Notarized Tokens: tutorials/notarized-tokens.md
>>>>>>> 249d94b2
    - Bond Issuance: tutorials/bond-issuance.md
    - Wholesale CBDC: tutorials/zkp-cbdc.md
  - Reference:
    - APIs: reference/apis/*.md
    - Types: reference/types/*.md
    - Kubernetes CRDs: reference/crds/*.md
    - Architecture: reference/architecture.md
    - Commands: reference/commands.md
    - Roadmap: reference/roadmap.md
  - Contributing:
    - How to Contribute: contributing/how-to-contribute.md
    - Reporting a Bug: contributing/reporting-a-bug.md
    - Requesting a Change: contributing/requesting-a-change.md
    - Asking a Question: contributing/asking-a-question.md
  - FAQs: faqs.md
  - Glossary: glossary.md<|MERGE_RESOLUTION|>--- conflicted
+++ resolved
@@ -117,14 +117,9 @@
   - Tutorials:
     - Introduction: tutorials/index.md
     - Hello World: tutorials/hello-world.md
-<<<<<<< HEAD
     - Public Smart Contract: tutorials/public-storage.md
     - Private Smart Contract: tutorials/private-storage.md
-=======
-    - Public Storage: tutorials/public-storage.md
-    - Private Storage: tutorials/private-storage.md
     - Notarized Tokens: tutorials/notarized-tokens.md
->>>>>>> 249d94b2
     - Bond Issuance: tutorials/bond-issuance.md
     - Wholesale CBDC: tutorials/zkp-cbdc.md
   - Reference:
