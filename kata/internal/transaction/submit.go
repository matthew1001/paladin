/*
 * Copyright © 2024 Kaleido, Inc.
 *
 * Licensed under the Apache License, Version 2.0 (the "License"); you may not use this file except in compliance with
 * the License. You may obtain a copy of the License at
 *
 * http://www.apache.org/licenses/LICENSE-2.0
 *
 * Unless required by applicable law or agreed to in writing, software distributed under the License is distributed on
 * an "AS IS" BASIS, WITHOUT WARRANTIES OR CONDITIONS OF ANY KIND, either express or implied. See the License for the
 * specific language governing permissions and limitations under the License.
 *
 * SPDX-License-Identifier: Apache-2.0
 */
package transaction

import (
	"context"
	"errors"

	"github.com/hyperledger/firefly-common/pkg/fftypes"
	"github.com/hyperledger/firefly-common/pkg/log"
	"github.com/kaleido-io/paladin/kata/internal/db"
	"github.com/kaleido-io/paladin/kata/pkg/proto"
)

<<<<<<< HEAD
func (s *PaladinTransactionService) Submit(ctx context.Context, req *proto.SubmitTransactionRequest) (*proto.SubmitTransactionResponse, error) {
=======
func (s *PaladinTransactionService) submit(ctx context.Context, req *proto.SubmitTransactionRequest) (*proto.SubmitTransactionResponse, error) {
>>>>>>> 77b5fe78
	// TODO: Implement the logic to submit a transaction
	// You can access the request fields using req.contractAddress, req.from, req.idempotencyKey, and req.payload
	// You can create a new transaction ID using a UUID library or any other method you prefer
	// You can return the transaction ID in the response using &SubmitTransactionResponse{transactionId: "your-transaction-id"}

	log.L(ctx).Infof("Received SubmitTransactionRequest: contractAddress=%s, from=%s, idempotencyKey=%s, payload=%s", req.ContractAddress, req.From, req.IdempotencyKey, req.Payload)

	// High level checks goes into here:

	payload := req.GetPayloadJSON()
	if payload == "" {
		payload = req.GetPayloadRLP()
	}

	if payload == "" || req.From == "" || req.ContractAddress == "" || req.IdempotencyKey == "" {
		return nil, errors.New("must provide a payload")
	}

	//
	pendingStatus := db.TransactionPending
	txID := fftypes.NewUUID()
	// DB level checks:
	// Uniqueness of idempotency key, id etc

	if err := s.persistence.Transactions().Insert(ctx, &db.Transaction{
		ID:              txID,
		Created:         fftypes.Now(),
		Updated:         fftypes.Now(),
		IdempotencyKey:  &req.IdempotencyKey,
		ContractAddress: &req.ContractAddress,
		Status:          &pendingStatus,
		From:            &req.From,
		Payload:         &payload,
	}); err != nil {
		return nil, err
	}

	// What happens next

	return &proto.SubmitTransactionResponse{
		TransactionId: txID.String(),
	}, nil
}<|MERGE_RESOLUTION|>--- conflicted
+++ resolved
@@ -24,11 +24,7 @@
 	"github.com/kaleido-io/paladin/kata/pkg/proto"
 )
 
-<<<<<<< HEAD
-func (s *PaladinTransactionService) Submit(ctx context.Context, req *proto.SubmitTransactionRequest) (*proto.SubmitTransactionResponse, error) {
-=======
 func (s *PaladinTransactionService) submit(ctx context.Context, req *proto.SubmitTransactionRequest) (*proto.SubmitTransactionResponse, error) {
->>>>>>> 77b5fe78
 	// TODO: Implement the logic to submit a transaction
 	// You can access the request fields using req.contractAddress, req.from, req.idempotencyKey, and req.payload
 	// You can create a new transaction ID using a UUID library or any other method you prefer
@@ -69,6 +65,6 @@
 	// What happens next
 
 	return &proto.SubmitTransactionResponse{
-		TransactionId: txID.String(),
+		TransactionId: "your-transaction-id",
 	}, nil
 }