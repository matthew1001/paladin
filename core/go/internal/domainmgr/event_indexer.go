/*
 * Copyright © 2024 Kaleido, Inc.
 *
 * Licensed under the Apache License, Version 2.0 (the "License"); you may not use this file except in compliance with
 * the License. You may obtain a copy of the License at
 *
 * http://www.apache.org/licenses/LICENSE-2.0
 *
 * Unless required by applicable law or agreed to in writing, software distributed under the License is distributed on
 * an "AS IS" BASIS, WITHOUT WARRANTIES OR CONDITIONS OF ANY KIND, either express or implied. See the License for the
 * specific language governing permissions and limitations under the License.
 *
 * SPDX-License-Identifier: Apache-2.0
 */

package domainmgr

import (
	"context"
	"encoding/json"
	"sort"

	"github.com/google/uuid"
<<<<<<< HEAD
	"github.com/hyperledger/firefly-common/pkg/i18n"
	"github.com/kaleido-io/paladin/core/internal/components"
	"github.com/kaleido-io/paladin/core/internal/msgs"
=======
	"github.com/kaleido-io/paladin/core/internal/components"
>>>>>>> c8e8fdf4
	"github.com/kaleido-io/paladin/core/pkg/blockindexer"
	"github.com/kaleido-io/paladin/toolkit/pkg/log"
	"github.com/kaleido-io/paladin/toolkit/pkg/prototk"
	"github.com/kaleido-io/paladin/toolkit/pkg/tktypes"
	"gorm.io/gorm"
	"gorm.io/gorm/clause"
)

<<<<<<< HEAD
// only safe to us this sorter when you know all receipts have a non-nil on-chain
=======
// only safe to use this sorter when you know all receipts have a non-nil on-chain
>>>>>>> c8e8fdf4
type receiptsByOnChainOrder []*components.ReceiptInput

func (r receiptsByOnChainOrder) Len() int           { return len(r) }
func (r receiptsByOnChainOrder) Swap(i, j int)      { r[i], r[j] = r[j], r[i] }
func (r receiptsByOnChainOrder) Less(i, j int) bool { return r[i].OnChain.Compare(&r[j].OnChain) < 0 }

func (dm *domainManager) registrationIndexer(ctx context.Context, dbTX *gorm.DB, batch *blockindexer.EventDeliveryBatch) ([]*blockindexer.EventWithData, receiptsByOnChainOrder, error) {

	var contracts []*PrivateSmartContract
	var txCompletions receiptsByOnChainOrder
	unprocessedEvents := make([]*blockindexer.EventWithData, 0, len(batch.Events))

	for _, ev := range batch.Events {
		processedEvent := false
		if ev.SoliditySignature == eventSolSig_PaladinRegisterSmartContract_V0 {
			var parsedEvent event_PaladinRegisterSmartContract_V0
			parseErr := json.Unmarshal(ev.Data, &parsedEvent)
			if parseErr != nil {
				log.L(ctx).Errorf("Failed to parse domain event (%s): %s", parseErr, tktypes.JSONString(ev))
			} else {
				processedEvent = true
				txID := parsedEvent.TXId.UUIDFirst16()
				contracts = append(contracts, &PrivateSmartContract{
					DeployTX:        txID,
					RegistryAddress: ev.Address,
					Address:         parsedEvent.Instance,
					ConfigBytes:     parsedEvent.Config,
				})
				// We don't know if the private transaction will match, but we need to pass it over
				// to the private TX manager within our DB transaction to allow it to check
				txCompletions = append(txCompletions, &components.ReceiptInput{
					ReceiptType:   components.RT_Success,
					TransactionID: txID,
					OnChain: tktypes.OnChainLocation{
						Type:             tktypes.OnChainEvent,
						TransactionHash:  ev.TransactionHash,
						BlockNumber:      ev.BlockNumber,
						TransactionIndex: ev.TransactionIndex,
						LogIndex:         ev.LogIndex,
						Source:           &ev.Address,
					},
					ContractAddress: &parsedEvent.Instance,
				})
			}
		}
		if !processedEvent {
			unprocessedEvents = append(unprocessedEvents, ev)
		}
	}

	// Insert the batch of new contracts in this DB transaction (we do this before we call the domain to process the events)
	if len(contracts) > 0 {
		err := dbTX.
			Table("private_smart_contracts").
			WithContext(ctx).
			Clauses(clause.OnConflict{
				Columns:   []clause.Column{{Name: "address"}},
				DoNothing: true, // immutable
			}).
			Create(contracts).
			Error
		if err != nil {
			return nil, nil, err
		}
	}

	return unprocessedEvents, txCompletions, nil
}

func (dm *domainManager) notifyTransactions(txCompletions receiptsByOnChainOrder) {
	for _, receipt := range txCompletions {
		inflight := dm.privateTxWaiter.GetInflight(receipt.TransactionID)
		if inflight != nil {
			inflight.Complete(receipt)
		}
	}
}

func (d *domain) batchEventsByAddress(ctx context.Context, tx *gorm.DB, batchID string, events []*blockindexer.EventWithData) (map[tktypes.EthAddress]*prototk.HandleEventBatchRequest, error) {

	batches := make(map[tktypes.EthAddress]*prototk.HandleEventBatchRequest)

	for _, ev := range events {
		batch := batches[ev.Address]
		if batch == nil {
			// Note: hits will be cached, but events from unrecognized contracts will always
			// result in a cache miss and a database lookup
			// TODO: revisit if we should optimize this
			psc, err := d.dm.getSmartContractCached(ctx, tx, ev.Address)
			if err != nil {
				return nil, err
<<<<<<< HEAD
			}
			if psc == nil {
				log.L(ctx).Debugf("Discarding %s event for unregistered address %s", ev.SoliditySignature, ev.Address)
				continue
			}
			batch = &prototk.HandleEventBatchRequest{
				BatchId: batchID,
				ContractInfo: &prototk.ContractInfo{
					ContractAddress: psc.Address().String(),
					ContractConfig:  psc.ConfigBytes(),
				},
			}
=======
			}
			if psc == nil {
				log.L(ctx).Debugf("Discarding %s event for unregistered address %s", ev.SoliditySignature, ev.Address)
				continue
			}
			batch = &prototk.HandleEventBatchRequest{
				BatchId: batchID,
				ContractInfo: &prototk.ContractInfo{
					ContractAddress: psc.Address().String(),
					ContractConfig:  psc.ConfigBytes(),
				},
			}
>>>>>>> c8e8fdf4
			batches[ev.Address] = batch
		}
		batch.Events = append(batch.Events, &prototk.OnChainEvent{
			Location: &prototk.OnChainEventLocation{
				TransactionHash:  ev.TransactionHash.String(),
				BlockNumber:      ev.BlockNumber,
				TransactionIndex: ev.TransactionIndex,
				LogIndex:         ev.LogIndex,
			},
			Signature:         ev.Signature.String(),
			SoliditySignature: ev.SoliditySignature,
			DataJson:          ev.Data.String(),
		})
	}

	return batches, nil
}

func (d *domain) handleEventBatch(ctx context.Context, dbTX *gorm.DB, batch *blockindexer.EventDeliveryBatch) (blockindexer.PostCommit, error) {
<<<<<<< HEAD

=======
>>>>>>> c8e8fdf4
	// First index any domain contract deployments
	nonDeployEvents, txCompletions, err := d.dm.registrationIndexer(ctx, dbTX, batch)
	if err != nil {
		return nil, err
	}

	// Then divide remaining events by contract address and dispatch to the appropriate domain context
	batchesByAddress, err := d.batchEventsByAddress(ctx, dbTX, batch.BatchID.String(), nonDeployEvents)
	if err != nil {
		return nil, err
	}
	for addr, batch := range batchesByAddress {
<<<<<<< HEAD
		res, err := d.handleEventBatchForContract(ctx, dbTX, addr, batch)
=======
		res, err := d.handleEventBatchForContract(ctx, addr, batch)
>>>>>>> c8e8fdf4
		if err != nil {
			return nil, err
		}
		for _, txCompletionEvent := range res.TransactionsComplete {
			var txHash tktypes.Bytes32
			txID, err := d.recoverTransactionID(ctx, txCompletionEvent.TransactionId)
			if err == nil {
				txHash, err = tktypes.ParseBytes32(txCompletionEvent.Location.TransactionHash)
			}
			if err != nil {
				return nil, err
			}
			txCompletions = append(txCompletions, &components.ReceiptInput{
				TransactionID: *txID,
				ReceiptType:   components.RT_Success,
				OnChain: tktypes.OnChainLocation{
					Type:             tktypes.OnChainEvent, // the on-chain confirmation is an event (even though it's a private transaction we're confirming)
					TransactionHash:  txHash,
					BlockNumber:      txCompletionEvent.Location.BlockNumber,
					TransactionIndex: txCompletionEvent.Location.TransactionIndex,
					LogIndex:         txCompletionEvent.Location.LogIndex,
					Source:           &addr,
				},
			})
		}
	}

	if len(txCompletions) > 0 {
		// Ensure we are sorted in block order, as the above processing extracted the array in two
		// phases (contract deployments, then transactions) so the list will be out of order.
		sort.Sort(txCompletions)

		// We have completions to hand to the TxManager to write as completions
		// Note we go directly to the TxManager (bypassing the private TX manager) during the database
		// transaction to write these receipts. We only write receipts for transactions where
		// we are the sender.
		//
		// Note separately below there is a notification to the private TX manager (after DB commit)
		// for ALL private transactions (not just those where we're the sender) as there
		// might be in-memory coordination activities that need to re-process now these
		// transactions have been finalized.
		if _, err := d.dm.txManager.MatchAndFinalizeTransactions(ctx, dbTX, txCompletions); err != nil {
			return nil, err
		}
	}

	return func() {
		d.dm.notifyTransactions(txCompletions)
	}, nil
}

func (d *domain) recoverTransactionID(ctx context.Context, txIDString string) (*uuid.UUID, error) {
	txIDBytes, err := tktypes.ParseBytes32Ctx(ctx, txIDString)
	if err != nil {
		return nil, err
	}
	txUUID := txIDBytes.UUIDFirst16()
	return &txUUID, nil
}

<<<<<<< HEAD
func (d *domain) handleEventBatchForContract(ctx context.Context, dbTX *gorm.DB, addr tktypes.EthAddress, batch *prototk.HandleEventBatchRequest) (*prototk.HandleEventBatchResponse, error) {

	// We have a domain context for queries, but we never flush it to DB - as the only updates
	// we allow in this function are those performed within our dbTX.
	c := d.newInFlightDomainRequest(dbTX, d.dm.stateStore.NewDomainContext(ctx, d, addr))
	defer c.close()
=======
func (d *domain) handleEventBatchForContract(ctx context.Context, addr tktypes.EthAddress, batch *prototk.HandleEventBatchRequest) (*prototk.HandleEventBatchResponse, error) {
>>>>>>> c8e8fdf4

	var res *prototk.HandleEventBatchResponse
	res, err := d.api.HandleEventBatch(ctx, batch)
	if err != nil {
		return nil, err
	}

<<<<<<< HEAD
	stateSpends := make([]*components.StateSpend, len(res.SpentStates))
	for i, state := range res.SpentStates {
=======
	spentStates := make(map[uuid.UUID][]string, len(res.SpentStates))
	for _, state := range res.SpentStates {
>>>>>>> c8e8fdf4
		txUUID, err := d.recoverTransactionID(ctx, state.TransactionId)
		if err != nil {
			return nil, err
		}
<<<<<<< HEAD
		stateID, err := tktypes.ParseHexBytes(ctx, state.Id)
		if err != nil {
			return nil, i18n.NewError(ctx, msgs.MsgDomainInvalidStateID, state.Id)
		}
		stateSpends[i] = &components.StateSpend{DomainName: d.name, State: stateID, Transaction: *txUUID}
	}

	stateConfirms := make([]*components.StateConfirm, len(res.ConfirmedStates))
	for i, state := range res.ConfirmedStates {
=======
		spentStates[*txUUID] = append(spentStates[*txUUID], state.Id)
	}

	confirmedStates := make(map[uuid.UUID][]string, len(res.ConfirmedStates))
	for _, state := range res.ConfirmedStates {
		txUUID, err := d.recoverTransactionID(ctx, state.TransactionId)
		if err != nil {
			return nil, err
		}
		confirmedStates[*txUUID] = append(confirmedStates[*txUUID], state.Id)
	}

	newStates := make(map[uuid.UUID][]*components.StateUpsert, len(res.NewStates))
	for _, state := range res.NewStates {
>>>>>>> c8e8fdf4
		txUUID, err := d.recoverTransactionID(ctx, state.TransactionId)
		if err != nil {
			return nil, err
		}
<<<<<<< HEAD
		stateID, err := tktypes.ParseHexBytes(ctx, state.Id)
		if err != nil {
			return nil, i18n.NewError(ctx, msgs.MsgDomainInvalidStateID, state.Id)
		}
		stateConfirms[i] = &components.StateConfirm{DomainName: d.name, State: stateID, Transaction: *txUUID}
	}

	newStates := make([]*components.StateUpsertOutsideContext, 0)
	for _, state := range res.NewStates {
=======
>>>>>>> c8e8fdf4
		var id tktypes.HexBytes
		if state.Id != nil {
			id, err = tktypes.ParseHexBytes(ctx, *state.Id)
			if err != nil {
<<<<<<< HEAD
				return nil, i18n.NewError(ctx, msgs.MsgDomainInvalidStateID, *state.Id)
			}
		}
		schemaID, err := tktypes.ParseBytes32(state.SchemaId)
		if err != nil {
			return nil, i18n.NewError(ctx, msgs.MsgDomainInvalidSchemaID, state.SchemaId)
		}
		newStates = append(newStates, &components.StateUpsertOutsideContext{
			ID:       id,
			SchemaID: schemaID,
			Data:     tktypes.RawJSON(state.StateDataJson),
		})
	}

	if len(stateSpends) > 0 || len(stateConfirms) > 0 {
		if err := d.dm.stateStore.WriteStateFinalizations(ctx, dbTX, stateSpends, stateConfirms); err != nil {
			return nil, err
		}
	}

	if len(newStates) > 0 {
		// This is an outlier case - we're writing states that are distributed via the blockchain using
		// encryption, rather than selectively disclosed.
		// The domain MUST HAVE PRE-VERIFIED these states (we do not call verify again against the domain
		// for states that reach this path)
		if _, err := d.dm.stateStore.WritePreVerifiedStates(ctx, dbTX, d.name, newStates); err != nil {
			return nil, err
		}
	}

=======
				return nil, err
			}
		}
		newStates[*txUUID] = append(newStates[*txUUID], &components.StateUpsert{
			ID:       id,
			SchemaID: state.SchemaId,
			Data:     tktypes.RawJSON(state.StateDataJson),
			Creating: true,
		})
	}

	err = d.dm.stateStore.RunInDomainContext(d.name, addr, func(ctx context.Context, dsi components.DomainStateInterface) error {
		for txID, states := range newStates {
			if _, err = dsi.UpsertStates(&txID, states); err != nil {
				return err
			}
		}
		for txID, states := range spentStates {
			if err = dsi.MarkStatesSpent(txID, states); err != nil {
				return err
			}
		}
		for txID, states := range confirmedStates {
			if err = dsi.MarkStatesConfirmed(txID, states); err != nil {
				return err
			}
		}
		return nil
	})
>>>>>>> c8e8fdf4
	return res, err
}<|MERGE_RESOLUTION|>--- conflicted
+++ resolved
@@ -21,13 +21,9 @@
 	"sort"
 
 	"github.com/google/uuid"
-<<<<<<< HEAD
 	"github.com/hyperledger/firefly-common/pkg/i18n"
 	"github.com/kaleido-io/paladin/core/internal/components"
 	"github.com/kaleido-io/paladin/core/internal/msgs"
-=======
-	"github.com/kaleido-io/paladin/core/internal/components"
->>>>>>> c8e8fdf4
 	"github.com/kaleido-io/paladin/core/pkg/blockindexer"
 	"github.com/kaleido-io/paladin/toolkit/pkg/log"
 	"github.com/kaleido-io/paladin/toolkit/pkg/prototk"
@@ -36,11 +32,7 @@
 	"gorm.io/gorm/clause"
 )
 
-<<<<<<< HEAD
-// only safe to us this sorter when you know all receipts have a non-nil on-chain
-=======
 // only safe to use this sorter when you know all receipts have a non-nil on-chain
->>>>>>> c8e8fdf4
 type receiptsByOnChainOrder []*components.ReceiptInput
 
 func (r receiptsByOnChainOrder) Len() int           { return len(r) }
@@ -132,7 +124,6 @@
 			psc, err := d.dm.getSmartContractCached(ctx, tx, ev.Address)
 			if err != nil {
 				return nil, err
-<<<<<<< HEAD
 			}
 			if psc == nil {
 				log.L(ctx).Debugf("Discarding %s event for unregistered address %s", ev.SoliditySignature, ev.Address)
@@ -145,20 +136,6 @@
 					ContractConfig:  psc.ConfigBytes(),
 				},
 			}
-=======
-			}
-			if psc == nil {
-				log.L(ctx).Debugf("Discarding %s event for unregistered address %s", ev.SoliditySignature, ev.Address)
-				continue
-			}
-			batch = &prototk.HandleEventBatchRequest{
-				BatchId: batchID,
-				ContractInfo: &prototk.ContractInfo{
-					ContractAddress: psc.Address().String(),
-					ContractConfig:  psc.ConfigBytes(),
-				},
-			}
->>>>>>> c8e8fdf4
 			batches[ev.Address] = batch
 		}
 		batch.Events = append(batch.Events, &prototk.OnChainEvent{
@@ -178,10 +155,7 @@
 }
 
 func (d *domain) handleEventBatch(ctx context.Context, dbTX *gorm.DB, batch *blockindexer.EventDeliveryBatch) (blockindexer.PostCommit, error) {
-<<<<<<< HEAD
-
-=======
->>>>>>> c8e8fdf4
+
 	// First index any domain contract deployments
 	nonDeployEvents, txCompletions, err := d.dm.registrationIndexer(ctx, dbTX, batch)
 	if err != nil {
@@ -194,11 +168,7 @@
 		return nil, err
 	}
 	for addr, batch := range batchesByAddress {
-<<<<<<< HEAD
 		res, err := d.handleEventBatchForContract(ctx, dbTX, addr, batch)
-=======
-		res, err := d.handleEventBatchForContract(ctx, addr, batch)
->>>>>>> c8e8fdf4
 		if err != nil {
 			return nil, err
 		}
@@ -259,16 +229,12 @@
 	return &txUUID, nil
 }
 
-<<<<<<< HEAD
 func (d *domain) handleEventBatchForContract(ctx context.Context, dbTX *gorm.DB, addr tktypes.EthAddress, batch *prototk.HandleEventBatchRequest) (*prototk.HandleEventBatchResponse, error) {
 
 	// We have a domain context for queries, but we never flush it to DB - as the only updates
 	// we allow in this function are those performed within our dbTX.
 	c := d.newInFlightDomainRequest(dbTX, d.dm.stateStore.NewDomainContext(ctx, d, addr))
 	defer c.close()
-=======
-func (d *domain) handleEventBatchForContract(ctx context.Context, addr tktypes.EthAddress, batch *prototk.HandleEventBatchRequest) (*prototk.HandleEventBatchResponse, error) {
->>>>>>> c8e8fdf4
 
 	var res *prototk.HandleEventBatchResponse
 	res, err := d.api.HandleEventBatch(ctx, batch)
@@ -276,18 +242,12 @@
 		return nil, err
 	}
 
-<<<<<<< HEAD
 	stateSpends := make([]*components.StateSpend, len(res.SpentStates))
 	for i, state := range res.SpentStates {
-=======
-	spentStates := make(map[uuid.UUID][]string, len(res.SpentStates))
-	for _, state := range res.SpentStates {
->>>>>>> c8e8fdf4
 		txUUID, err := d.recoverTransactionID(ctx, state.TransactionId)
 		if err != nil {
 			return nil, err
 		}
-<<<<<<< HEAD
 		stateID, err := tktypes.ParseHexBytes(ctx, state.Id)
 		if err != nil {
 			return nil, i18n.NewError(ctx, msgs.MsgDomainInvalidStateID, state.Id)
@@ -297,27 +257,10 @@
 
 	stateConfirms := make([]*components.StateConfirm, len(res.ConfirmedStates))
 	for i, state := range res.ConfirmedStates {
-=======
-		spentStates[*txUUID] = append(spentStates[*txUUID], state.Id)
-	}
-
-	confirmedStates := make(map[uuid.UUID][]string, len(res.ConfirmedStates))
-	for _, state := range res.ConfirmedStates {
 		txUUID, err := d.recoverTransactionID(ctx, state.TransactionId)
 		if err != nil {
 			return nil, err
 		}
-		confirmedStates[*txUUID] = append(confirmedStates[*txUUID], state.Id)
-	}
-
-	newStates := make(map[uuid.UUID][]*components.StateUpsert, len(res.NewStates))
-	for _, state := range res.NewStates {
->>>>>>> c8e8fdf4
-		txUUID, err := d.recoverTransactionID(ctx, state.TransactionId)
-		if err != nil {
-			return nil, err
-		}
-<<<<<<< HEAD
 		stateID, err := tktypes.ParseHexBytes(ctx, state.Id)
 		if err != nil {
 			return nil, i18n.NewError(ctx, msgs.MsgDomainInvalidStateID, state.Id)
@@ -327,13 +270,10 @@
 
 	newStates := make([]*components.StateUpsertOutsideContext, 0)
 	for _, state := range res.NewStates {
-=======
->>>>>>> c8e8fdf4
 		var id tktypes.HexBytes
 		if state.Id != nil {
 			id, err = tktypes.ParseHexBytes(ctx, *state.Id)
 			if err != nil {
-<<<<<<< HEAD
 				return nil, i18n.NewError(ctx, msgs.MsgDomainInvalidStateID, *state.Id)
 			}
 		}
@@ -364,36 +304,5 @@
 		}
 	}
 
-=======
-				return nil, err
-			}
-		}
-		newStates[*txUUID] = append(newStates[*txUUID], &components.StateUpsert{
-			ID:       id,
-			SchemaID: state.SchemaId,
-			Data:     tktypes.RawJSON(state.StateDataJson),
-			Creating: true,
-		})
-	}
-
-	err = d.dm.stateStore.RunInDomainContext(d.name, addr, func(ctx context.Context, dsi components.DomainStateInterface) error {
-		for txID, states := range newStates {
-			if _, err = dsi.UpsertStates(&txID, states); err != nil {
-				return err
-			}
-		}
-		for txID, states := range spentStates {
-			if err = dsi.MarkStatesSpent(txID, states); err != nil {
-				return err
-			}
-		}
-		for txID, states := range confirmedStates {
-			if err = dsi.MarkStatesConfirmed(txID, states); err != nil {
-				return err
-			}
-		}
-		return nil
-	})
->>>>>>> c8e8fdf4
 	return res, err
 }