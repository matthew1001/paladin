--- conflicted
+++ resolved
@@ -14,7 +14,6 @@
 // See the License for the specific language governing permissions and
 // limitations under the License.
 
-<<<<<<< HEAD
 import {
   AppBar,
   Box,
@@ -25,17 +24,14 @@
   Toolbar,
   Tooltip,
   Typography,
+  useTheme,
 } from "@mui/material";
-=======
-import { AppBar, Box, Grid2, IconButton, Tab, Tabs, Toolbar, Tooltip, Typography, useTheme } from "@mui/material";
->>>>>>> 888db280
 import { useContext, useState } from "react";
 import { useTranslation } from "react-i18next";
 import { useLocation, useNavigate } from "react-router-dom";
 import Brightness4Icon from "@mui/icons-material/Brightness4";
 import { ApplicationContext } from "../contexts/ApplicationContext";
 import { AppLinks } from "@/navigation/AppLinks";
-
 
 export const Header: React.FC = () => {
   const { colorMode } = useContext(ApplicationContext);
@@ -83,11 +79,12 @@
             size={{ xs: 12 }}
           >
             <Grid2>
-<<<<<<< HEAD
-              <Typography variant="h6">{t("paladin")}</Typography>
-=======
-              <Typography variant="h6" color={ theme.palette.mode === 'dark' ? 'primary' : 'inherit'}>{t('paladin')}</Typography>
->>>>>>> 888db280
+              <Typography
+                variant="h6"
+                color={theme.palette.mode === "dark" ? "primary" : "inherit"}
+              >
+                {t("paladin")}
+              </Typography>
             </Grid2>
             <Grid2>
               <Tabs
