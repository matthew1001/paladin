--- conflicted
+++ resolved
@@ -146,13 +146,9 @@
 			provingKey = p
 		}
 
-<<<<<<< HEAD
+		sp.proverCacheRWLock.Unlock()
+	}
 	wtns, err := calculateWitness(inputs.CircuitId, inputs.Common, extras, keyEntry, circuit)
-=======
-		sp.proverCacheRWLock.Unlock()
-	}
-	wtns, publicInputs, err := calculateWitness(inputs.CircuitId, inputs.Common, extras, keyEntry, circuit)
->>>>>>> ab6e6026
 	if err != nil {
 		return nil, err
 	}
