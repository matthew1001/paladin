--- conflicted
+++ resolved
@@ -70,20 +70,16 @@
 	MsgPersistenceMissingMigrationDir = ffe("PD010204", "Missing database migration directory for autoMigrate")
 
 	// Transaction Processor PD0103XX
-<<<<<<< HEAD
 	MsgTransactionProcessorInvalidStage        = ffe("PD010300", "Invalid stage: %s")
 	MsgTransactionProcessorUndeterminedStage   = ffe("PD010301", "Cannot determine a processing stage for transaction with ID: %s")
 	MsgTransactionProcessorActionFailed        = ffe("PD010302", "Action for transaction with ID: %s at stage %s failed")
 	MsgTransactionProcessorBlockedOnDependency = ffe("PD010303", "Transaction with ID: %s cannot be processed by %s stage due to dependent transactions.")
-=======
-	MsgTransactionProcessorInvalidStage = ffe("PD010300", "Invalid stage: %s")
-	MsgContextCanceled                  = ffe("PD010301", "Context canceled")
->>>>>>> 15c8f9f4
+	MsgContextCanceled                         = ffe("PD010304", "Context canceled")
 
 	// Transaction store PD0104XX
-	MsgTransactionMissingField           = ffe("PD010400", "Must provide a payload (one of PayloadJSON or PayloadRLP), from, and contract address.  Mising %v")
-	MsgTransactionParseError     = ffe("PD010401", "Failed to parse transaction message.")
-	MsgTransactionSerializeError = ffe("PD010402", "Failed to serialise transaction response.")
+	MsgTransactionMissingField         = ffe("PD010400", "Must provide a payload (one of PayloadJSON or PayloadRLP), from, and contract address.  Mising %v")
+	MsgTransactionParseError           = ffe("PD010401", "Failed to parse transaction message.")
+	MsgTransactionSerializeError       = ffe("PD010402", "Failed to serialise transaction response.")
 	MsgTransactionInvalidTransactionID = ffe("PD010403", "The provided ID %s cannot be parsed into a valid UUID due to %s")
 
 	// Config PD0105XX
